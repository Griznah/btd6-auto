pyautogui
# cv2
opencv-python
numpy>=2.0,<3.0
# PIL
Pillow
pyscreeze
pynput
pygetwindow
keyboard
dxcam
<<<<<<< HEAD
pywin32>=311
easyocr
# seperate file for PyTorch
-r pytorch_requirements.txt
=======
pywin32>=311
>>>>>>> f7f4499a
<|MERGE_RESOLUTION|>--- conflicted
+++ resolved
@@ -9,11 +9,7 @@
 pygetwindow
 keyboard
 dxcam
-<<<<<<< HEAD
 pywin32>=311
 easyocr
 # seperate file for PyTorch
--r pytorch_requirements.txt
-=======
-pywin32>=311
->>>>>>> f7f4499a
+-r pytorch_requirements.txt